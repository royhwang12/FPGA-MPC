--- conflicted
+++ resolved
@@ -5,13 +5,9 @@
     parameter STATE_DIM = 12,             // Dimension of state vector (nx)
     parameter INPUT_DIM = 4,             // Dimension of input vector (nu)
     parameter HORIZON = 30,              // Maximum MPC horizon length (N)
-<<<<<<< HEAD
+
     parameter DATA_WIDTH = 16,           // 16-bit fixed point
     parameter FRAC_BITS = 8,             // Number of fractional bits for fixed point
-=======
-    parameter DATA_WIDTH_INPUT = 64, 
-    parameter DATA_WIDTH_STATE = 192, 
->>>>>>> 66d950ec
     parameter ADDR_WIDTH = 9,            
 )(
     input logic clk,                     // Clock
@@ -116,7 +112,7 @@
     logic [31:0] write_stage;           // Tracks memory write sequencing
     
     // Temporary storage for values read from memory
-<<<<<<< HEAD
+
     logic [DATA_WIDTH-1:0] temp_u;
     logic [DATA_WIDTH-1:0] temp_z;
     logic [DATA_WIDTH-1:0] temp_x;
@@ -129,14 +125,6 @@
     logic [DATA_WIDTH-1:0] temp_R;
     logic [DATA_WIDTH-1:0] temp_Q;
     logic [DATA_WIDTH-1:0] temp_P;
-=======
-    logic [DATA_WIDTH_STATE-1:0] temp_u;
-    logic [DATA_WIDTH_STATE-1:0] temp_z;
-    logic [DATA_WIDTH_INPUT-1:0] temp_x; 
-    logic [DATA_WIDTH_INPUT-1:0] temp_v;
-    logic [DATA_WIDTH_STATE-1:0] temp_y; 
-    logic [DATA_WIDTH_INPUT-1:0] temp_g;
->>>>>>> 66d950ec
     
     // Temporary computation variables
     logic [DATA_WIDTH_STATE-1:0] temp_val_state;     // Temporary value for computations //making larger for now
